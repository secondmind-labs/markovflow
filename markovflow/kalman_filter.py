#
# Copyright (c) 2021 The Markovflow Contributors.
#
# Licensed under the Apache License, Version 2.0 (the "License");
# you may not use this file except in compliance with the License.
# You may obtain a copy of the License at
#
#     http://www.apache.org/licenses/LICENSE-2.0
#
# Unless required by applicable law or agreed to in writing, software
# distributed under the License is distributed on an "AS IS" BASIS,
# WITHOUT WARRANTIES OR CONDITIONS OF ANY KIND, either express or implied.
# See the License for the specific language governing permissions and
# limitations under the License.
#
"""Module containing a Kalman filter."""

from abc import ABC, abstractmethod

import numpy as np
import tensorflow as tf
from gpflow import default_float
from gpflow.base import TensorType

from markovflow.block_tri_diag import SymmetricBlockTriDiagonal
from markovflow.emission_model import EmissionModel
from markovflow.state_space_model import StateSpaceModel
from markovflow.utils import tf_scope_class_decorator
from gpflow.base import Parameter


class BaseKalmanFilter(tf.Module, ABC):
    r"""
    Performs a Kalman filter on a :class:`~markovflow.state_space_model.StateSpaceModel` and
    :class:`~markovflow.emission_model.EmissionModel`, with given observations.

    The key reference is::

        @inproceedings{grigorievskiy2017parallelizable,
            title={Parallelizable sparse inverse formulation Gaussian processes (SpInGP)},
            author={Grigorievskiy, Alexander and Lawrence, Neil and S{\"a}rkk{\"a}, Simo},
            booktitle={Int'l Workshop on Machine Learning for Signal Processing (MLSP)},
            pages={1--6},
            year={2017},
            organization={IEEE}
        }

    The following notation from the above paper is used:

        * :math:`G = I_N ⊗ H`, where :math:`⊗` is the Kronecker product
        * :math:`R` is the observation covariance
        * :math:`Σ = I_N ⊗ R`
        * :math:`K⁻¹ = A⁻ᵀQ⁻¹A⁻¹` is the precision, where :math:`A⁻ᵀ =  [Aᵀ]⁻¹ = [A⁻¹]ᵀ`
        * :math:`L` is the Cholesky of :math:`K⁻¹ + GᵀΣ⁻¹G`. That is, :math:`LLᵀ = K⁻¹ + GᵀΣ⁻¹G`
        * :math:`y` is the observation matrix
    """

    def __init__(self, state_space_model: StateSpaceModel, emission_model: EmissionModel,) -> None:
        """
        :param state_space_model: Parametrises the latent chain.
        :param emission_model: Maps the latent chain to the observations.
        """
        super().__init__(self.__class__.__name__)
        # verify observation shape
        self.prior_ssm = state_space_model
        self.emission = emission_model

    @property
    @abstractmethod
    def _r_inv(self):
        """ Precision of observation model """
        raise NotImplementedError

    @property
    @abstractmethod
    def observations(self):
        """ Observation vector """
        raise NotImplementedError

    @property
    def _k_inv_prior(self):
        """ Prior precision """
        return self.prior_ssm.precision

    @property
    def _k_inv_post(self):
        """ Posterior precision """

        # construct the likelihood precision: Gᵀ Σ⁻¹ G
        # HᵀR⁻¹H [state_dim, state_dim]
        h_t_r_h = tf.einsum(
            "...ji,...jk,...kl->...il",
            self.emission.emission_matrix,
            self._r_inv,
            self.emission.emission_matrix,
        )
        # The emission matrix is tiled across the time_points, so for a time invariant matrix
        # this is equivalent to Gᵀ Σ⁻¹ G = (I_N ⊗ HᵀR⁻¹H),
        likelihood_precision = SymmetricBlockTriDiagonal(h_t_r_h)
<<<<<<< HEAD
=======
        # _k_inv_prior = self.prior_ssm.precision
>>>>>>> 0093bb98
        # K⁻¹ + GᵀΣ⁻¹G
        return self._k_inv_prior + likelihood_precision

    @property
    def _log_det_observation_precision(self):
        """ Sum of log determinant of the precisions of the observation model """
        num_data = self.prior_ssm.num_transitions + 1
        return tf.cast(num_data, default_float()) * tf.linalg.logdet(self._r_inv)

    def posterior_state_space_model(self) -> StateSpaceModel:
        r"""
        Return the posterior as a state space model.

        The marginal means and covariances are given by:

        .. math::
            &μ(Χ) = (K⁻¹ + GᵀΣ⁻¹G)⁻¹[GᵀΣ⁻¹y + K⁻¹μ]\\
            &P(X) = K⁻¹ + GᵀΣ⁻¹G

        ...where :math:`μ` is a block vector of the marginal means.

        We can derive the state transitions :math:`aₖ` and process noise covariances :math:`qₖ`
        from the block tridiagonal matrix (see
        :meth:`~markovflow.block_tri_diag.SymmetricBlockTriDiagonal.upper_diagonal_lower`).
        Lower case is used to attempt to distinguish the posterior and prior parameters.

        We then need to calculate :math:`μ₀` and :math:`bₖ` (this is what most of the code in
        this function does). This can be calculated from:

        .. math:: K⁻¹ₚₒₛₜμₚₒₛₜ = GᵀΣ⁻¹y + K⁻¹ₚᵣᵢₒᵣμₚᵣᵢₒᵣ

        Firstly, we use that for any :class:`~markovflow.state_space_model.StateSpaceModel`:

        .. math:: K⁻¹μ = A⁻ᵀ Q⁻¹ m

        ...where :math:`m = [μ₀, b₁,... bₙ]` and::

            A⁻¹ =  [ I             ]      Q⁻¹ =  [ P₀⁻¹          ]
                   [-A₁, I         ]            [    Q₁⁻¹       ]
                   [    -A₂, I     ]            [       ᨞      ]
                   [         ᨞  ᨞  ]            [         ᨞    ]
                   [         -Aₙ, I]            [           Qₙ⁻¹]

        So:

        .. math:: mₚₒₛₜ = Qₚₒₛₜ Aₚₒₛₜᵀ [GᵀΣ⁻¹y + Kₚᵣᵢₒᵣ⁻¹mₚᵣᵢₒᵣ]

        :return: The posterior as a state space model.
        """
        a_inv_post, chol_q_inv_post = self._k_inv_post.upper_diagonal_lower()
        assert a_inv_post.block_sub_diagonal is not None

        # (GᵀΣ⁻¹)y [..., num_transitions + 1, state_dim]
        obs_proj = self._back_project_y_to_state(self.observations)

        # Kₚᵣᵢₒᵣ⁻¹μₚᵣᵢₒᵣ (prior parameters) [..., num_transitions + 1, state_dim]
        k_inv_mu_prior = self._k_inv_prior.dense_mult(self.prior_ssm.marginal_means)

        # mₚₒₛₜ = Qₚₒₛₜ Aₚₒₛₜᵀ [GᵀΣ⁻¹y + Kₚᵣᵢₒᵣ⁻¹mₚᵣᵢₒᵣ] [..., num_transitions + 1, state_dim]
        m_post = chol_q_inv_post.solve(
            chol_q_inv_post.solve(a_inv_post.solve(obs_proj + k_inv_mu_prior, transpose_left=True)),
            transpose_left=True,
        )

        # [..., num_transitions + 1, state_dim, state_dim]
        batch_shape = tf.concat(
            [self.prior_ssm.batch_shape, tf.TensorShape([self.prior_ssm.num_transitions + 1])],
            axis=0,
        )
        identities = tf.eye(self.prior_ssm.state_dim, dtype=m_post.dtype, batch_shape=batch_shape)

        # cholesky of [P₀, Q₁, Q₂, ....] [..., num_transitions + 1, state_dim, state_dim]
        concatted_qs = tf.linalg.cholesky(
            tf.linalg.cholesky_solve(chol_q_inv_post.block_diagonal, identities)
        )

        return StateSpaceModel(
            initial_mean=m_post[..., 0, :],
            chol_initial_covariance=concatted_qs[..., 0, :, :],
            state_transitions=-a_inv_post.block_sub_diagonal,
            state_offsets=m_post[..., 1:, :],
            chol_process_covariances=concatted_qs[..., 1:, :, :],
        )

    def log_likelihood(self) -> tf.Tensor:
        r"""
        Construct a TensorTlow function to compute the likelihood.

        We set :math:`y = obs - Hμ` (where :math:`μ` is the vector of marginal state means):

        .. math::
            log p(obs|params) = &- ᴺ⁄₂log(2π) - ½(log |K⁻¹ + GᵀΣ⁻¹G| - log |K⁻¹| - log |Σ⁻¹|)\\
                                &- ½ yᵀ(Σ⁻¹ - Σ⁻¹G(K⁻¹ + GᵀΣ⁻¹G)⁻¹GᵀΣ⁻¹)y

        ...where :math:`N` is the dimensionality of the precision object, that is
        ``state_dim * (num_transitions + 1)``.

        We break up the log likelihood as: cst + term1 + term2 + term3. That is, as:

            * cst: :math:`- ᴺ⁄₂log(2π)`
            * term 1: :math:`- ½ yᵀΣ⁻¹y`
            * term 2:

              .. math::
                 ½ yᵀΣ⁻¹G(K⁻¹ + GᵀΣ⁻¹G)⁻¹GᵀΣ⁻¹)y = ½ yᵀΣ⁻¹G(LLᵀ)⁻¹GᵀΣ⁻¹)y = ½|L⁻¹(GᵀΣ⁻¹)y|²

            * term 3:

              .. math::
                 - ½(log |K⁻¹ + GᵀΣ⁻¹G| - log |K⁻¹| - log |Σ⁻¹|) = ½log |K⁻¹| - log |L| + ½log |Σ⁻¹|

        Note that there are a couple of mistakes in the SpinGP paper for this formula (18):

            * They have :math:`- ½(... + log |Σ⁻¹|)`. It should be :math:`- ½(... - log |Σ⁻¹|)`
            * They have :math:`- ½ yᵀ(... Σ⁻¹G(K⁻¹ + GᵀΣ⁻¹G)⁻¹)y`. It should
              be :math:`- ½ yᵀ(... Σ⁻¹G(K⁻¹ + GᵀΣ⁻¹G)⁻¹GᵀΣ⁻¹)y`

        :return: The likelihood as a scalar tensor (we sum over the `batch_shape`).
        """
        # K⁻¹ + GᵀΣ⁻¹G = LLᵀ.
        l_post = self._k_inv_post.cholesky
        num_data = self.prior_ssm.num_transitions + 1
        # Hμ [..., num_transitions + 1, output_dim]
        marginal = self.emission.project_state_to_f(self.prior_ssm.marginal_means)

        # y = obs - Hμ [..., num_transitions + 1, output_dim]
        disp = self.observations - marginal

        # cst is the constant term for a gaussian log likelihood
        cst = (
            -0.5 * np.log(2 * np.pi) * tf.cast(self.emission.output_dim * num_data, default_float())
        )

        # term1 is: - ½ yᵀΣ⁻¹y shape [...]
        term1 = -0.5 * tf.reduce_sum(
            input_tensor=tf.einsum("...op,...p,...o->...o", self._r_inv, disp, disp), axis=[-1, -2]
        )

        # term 2 is: ½|L⁻¹(GᵀΣ⁻¹)y|²
        # (GᵀΣ⁻¹)y [..., num_transitions + 1, state_dim]
        obs_proj = self._back_project_y_to_state(disp)

        # ½|L⁻¹(GᵀΣ⁻¹)y|² [...]
        term2 = 0.5 * tf.reduce_sum(
            input_tensor=tf.square(l_post.solve(obs_proj, transpose_left=False)), axis=[-1, -2]
        )

        ## term 3 is: ½log |K⁻¹| - log |L| + ½ log |Σ⁻¹|
        # where log |Σ⁻¹| = num_data * log|R⁻¹|
        term3 = (
            0.5 * self.prior_ssm.log_det_precision()
            - l_post.abs_log_det()
            + 0.5 * self._log_det_observation_precision
        )

        return tf.reduce_sum(cst + term1 + term2 + term3)

    def _back_project_y_to_state(self, observations: tf.Tensor) -> tf.Tensor:
        """
        Back project from the observation space to the state_space, i.e. calculate (GᵀΣ⁻¹)y.

        :param observations: a tensor y of shape
                    batch_shape + [num_data, output_dim]
        :return: a tensor (GᵀΣ⁻¹)y of shape
                    batch_shape + [num_data, state_dim]
        """
        # GᵀΣ⁻¹, batch_shape + [num_data, output_dim, state_dim]
        back_projection = tf.einsum(
            "...ij,...ki->...kj", self.emission.emission_matrix, self._r_inv
        )
        # (GᵀΣ⁻¹) y
        return tf.einsum("...ij,...i->...j", back_projection, observations)


@tf_scope_class_decorator
class KalmanFilter(BaseKalmanFilter):
    r"""
    Performs a Kalman filter on a :class:`~markovflow.state_space_model.StateSpaceModel` and
    :class:`~markovflow.emission_model.EmissionModel`, with given observations.

    The key reference is::

        @inproceedings{grigorievskiy2017parallelizable,
            title={Parallelizable sparse inverse formulation Gaussian processes (SpInGP)},
            author={Grigorievskiy, Alexander and Lawrence, Neil and S{\"a}rkk{\"a}, Simo},
            booktitle={Int'l Workshop on Machine Learning for Signal Processing (MLSP)},
            pages={1--6},
            year={2017},
            organization={IEEE}
        }

    The following notation from the above paper is used:

        * :math:`G = I_N ⊗ H`, where :math:`⊗` is the Kronecker product
        * :math:`R` is the observation covariance
        * :math:`Σ = I_N ⊗ R`
        * :math:`K⁻¹ = A⁻ᵀQ⁻¹A⁻¹` is the precision, where :math:`A⁻ᵀ =  [Aᵀ]⁻¹ = [A⁻¹]ᵀ`
        * :math:`L` is the Cholesky of :math:`K⁻¹ + GᵀΣ⁻¹G`. That is, :math:`LLᵀ = K⁻¹ + GᵀΣ⁻¹G`
        * :math:`y` is the observation matrix
    """

    def __init__(
        self,
        state_space_model: StateSpaceModel,
        emission_model: EmissionModel,
        observations: tf.Tensor,
        chol_obs_covariance: TensorType,
    ) -> None:
        """
        :param state_space_model: Parametrises the latent chain.
        :param emission_model: Maps the latent chain to the observations.
        :param observations: Data with shape ``[num_transitions + 1, output_dim]``.
        :param chol_obs_covariance: A :data:`~markovflow.base.TensorType` with shape
            ``[output_dim, output_dim]`` for the Cholesky factor of the covariance to be
            applied to :math:`f` from `emission_model`.
        """
        super().__init__(state_space_model, emission_model)

        assert isinstance(observations, tf.Tensor)

        # verify observation covariance shape
        shape = tf.convert_to_tensor([emission_model.output_dim, emission_model.output_dim])
        message = """The shape of the observation covaraiance matrix and the emission
                     matrix are not compatible"""
        tf.debugging.assert_equal(tf.shape(chol_obs_covariance), shape, message=message)

        # verify observation shape
        message = """The shape of the observations and the state-space-model parameters
                     are not compatible"""
        shape = tf.concat(
            [
                state_space_model.batch_shape,
                [state_space_model.num_transitions + 1, emission_model.output_dim],
            ],
            axis=0,
        )
        tf.debugging.assert_equal(tf.shape(observations), shape, message=message)

        self._chol_obs_covariance = chol_obs_covariance  # To collect tf.Module trainables
        self._observations = observations  # batch_shape + [num_transitions + 1, output_dim]

    @property
    def _r_inv(self):
        """ Precision of the observation model """
        # [output_dim, output_dim]
        return tf.linalg.cholesky_solve(
            self._chol_obs_covariance,
            tf.eye(self.emission.output_dim, dtype=self._chol_obs_covariance.dtype),
        )

    @property
    def observations(self):
        """ Observation vector """
        return self._observations


class GaussianSites(tf.Module, ABC):
    """
    This class is a wrapper around the parameters specifying multiple independent
    Gaussian distributions.
    """

    @property
    def means(self):
        """
        Return the means of the Gaussians.
        """
        raise NotImplementedError

    @property
    def precisions(self):
        """
        Return the precisions of the Gaussians.
        """
        raise NotImplementedError

    @property
    def log_det_precisions(self):
        """ Return the sum of the log determinant of the observation precisions."""
        raise NotImplementedError


class UnivariateGaussianSitesNat(GaussianSites):
    """
    This class is a wrapper around parameters of univariate Gaussian distributions
    in the natural form. That is:

    .. math:: p(f) = exp(𝞰ᵀφ(f) - A(𝞰))

    ...where :math:`𝞰=[η₁,η₂]` and :math:`𝛗(f)=[f,f²]`.

    The mean :math:`μ` and variance :math:`σ²` parameterization is such that:

    .. math:: μ = -½η₁/η₂, σ²=-½η₂⁻¹
    """

    def __init__(self, nat1, nat2, log_norm=None):
        """
        :param nat1: first natural parameter [N, D]
        :param nat2: second natural parameter [N, D, D]
        :param log_norm: normalizer parameter [N, D]
        """
        super().__init__()
        shape_constraints = [
            (nat1, ["N", 1]),
            (nat2, ["N", 1, 1]),
        ]
        if log_norm is not None:
            shape_constraints += [(log_norm, ["N", 1])]
        tf.debugging.assert_shapes(shape_constraints)

        self.num_data, self.output_dim = nat1.shape
        self.nat1 = nat1
        self.nat2 = nat2
        self.log_norm = log_norm

    @property
    def means(self):
        """
        Return the means of the Gaussians.
        """
        return -0.5 * self.nat1 / self.nat2[..., 0]

    @property
    def precisions(self):
        """
        Return the precisions of the Gaussians.
        """
        return -2 * self.nat2

    @property
    def log_det_precisions(self):
        """ Return the sum of the log determinant of the observation precisions. """
        return tf.math.log(-2 * self.nat2)


@tf_scope_class_decorator
class KalmanFilterWithSites(BaseKalmanFilter):

    r"""
    Performs a Kalman filter on a :class:`~markovflow.state_space_model.StateSpaceModel` and
    :class:`~markovflow.emission_model.EmissionModel`, with Gaussian sites,
    that is time dependent Gaussian Likelihood terms.

    The key reference is::

        @inproceedings{grigorievskiy2017parallelizable,
            title={Parallelizable sparse inverse formulation Gaussian processes (SpInGP)},
            author={Grigorievskiy, Alexander and Lawrence, Neil and S{\"a}rkk{\"a}, Simo},
            booktitle={Int'l Workshop on Machine Learning for Signal Processing (MLSP)},
            pages={1--6},
            year={2017},
            organization={IEEE}
        }

    The following notation from the above paper is used:

        * :math:`G = I_N ⊗ H`, where :math:`⊗` is the Kronecker product
        * :math:`R = [R₁, R₂, ... Rₙ]` is the observation covariance
        * :math:`Σ = blockdiag[R]`
        * :math:`K⁻¹ = A⁻ᵀQ⁻¹A⁻¹` is the precision, where :math:`A⁻ᵀ =  [Aᵀ]⁻¹ = [A⁻¹]ᵀ`
        * :math:`L` is the Cholesky of :math:`K⁻¹ + GᵀΣ⁻¹G`. That is, :math:`LLᵀ = K⁻¹ + GᵀΣ⁻¹G`
        * :math:`y` is the observation matrix
    """

    def __init__(
        self,
        state_space_model: StateSpaceModel,
        emission_model: EmissionModel,
        sites: GaussianSites,
    ) -> None:
        """
        :param state_space_model: Parametrises the latent chain.
        :param emission_model: Maps the latent chain to the observations.
        :param sites: Gaussian sites parameterizing the Gaussian likelihoods.
        """
        # verify site shape
        message = """The shape of the site matrices and the emission
                     matrix are not compatible"""
        tf.debugging.assert_equal(sites.output_dim, emission_model.output_dim, message=message)
        self.sites = sites

        super().__init__(state_space_model, emission_model)

    @property
    def _r_inv(self):
        """ Precisions of the observation model """
        return self.sites.precisions

    @property
    def _log_det_observation_precision(self):
        """ Sum of log determinant of the precisions of the observation model """
        return tf.reduce_sum(tf.linalg.logdet(self._r_inv), axis=-1)

    @property
    def observations(self):
        """ Observation vector """
        return self.sites.means

<<<<<<< HEAD

=======
>>>>>>> 0093bb98
@tf_scope_class_decorator
class KalmanFilterWithSparseSites(BaseKalmanFilter):
    r"""
    Performs a Kalman filter on a :class:`~markovflow.state_space_model.StateSpaceModel`
    and :class:`~markovflow.emission_model.EmissionModel`, with Gaussian sites, over a time grid.
    """

    def __init__(self, state_space_model: StateSpaceModel, emission_model: EmissionModel, sites: GaussianSites,
                 time_grid: tf.Tensor, observations_idx: tf.Tensor, observations: tf.Tensor):
        """
<<<<<<< HEAD
        :param state_space_model: Parameterises the latent chain.
        :param emission_model: Maps the latent chain to the observations.
        :param sites: Gaussian sites over the time grid.
        :param time_grid: Time grid with shape (T,).
        :param observations_idx: Index of the observations in the time grid with shape (N,).
        :param observations: Observations with shape (N, state_dim).
        """
        self.sites = sites
        self.time_grid = tf.expand_dims(time_grid, axis=-1)
        self.observations_idx = observations_idx
        self._observations = tf.scatter_nd(self.observations_idx, observations, self.time_grid.shape)
        self.data_sites = self._get_data_sites()
        super().__init__(state_space_model, emission_model)

    def _get_data_sites(self):
        """
        Get data sites from all sites using observation idx.
        """
        nat1 = tf.gather_nd(self.sites.nat1, self.observations_idx)
        nat2 = tf.gather_nd(self.sites.nat2, self.observations_idx)
        log_norm = tf.gather_nd(self.sites.log_norm, self.observations_idx)

        return UnivariateGaussianSitesNat(
            nat1=nat1,
            nat2=nat2,
            log_norm=log_norm,
        )

    @property
    def _r_inv(self):
        """
        Precisions of the observation model over the time grid.
        """
=======
        :param state_space_model: Parametrises the latent chain.
        :param emission_model: Maps the latent chain to the observations.
        :param sites: Gaussian sites.
        :param time_grid: Time grid with shape (N,).
        :param observations_idx: Index of the observations in the time grid.
        """
        self.data_sites = sites
        self.time_grid = tf.expand_dims(time_grid, axis=-1)
        self.observations_idx = observations_idx
        self._observations = tf.scatter_nd(self.observations_idx, observations, self.time_grid.shape)
        super().__init__(state_space_model, emission_model)

    @property
    def _r_inv(self):
        """ Precisions of the observation model """
>>>>>>> 0093bb98
        data_sites_precision = self.data_sites.precisions
        return tf.scatter_nd(self.observations_idx , data_sites_precision, self.time_grid[..., None].shape)

    @property
    def _log_det_observation_precision(self):
<<<<<<< HEAD
        """
        Sum of log determinant of the precisions of the observation model. It only calculates for the data_sites as
        other sites precision is anyways zero.
        """
        data_r_inv = self._r_inv_data
=======
        """ Sum of log determinant of the precisions of the observation model """
        data_r_inv = self.data_sites.precisions
>>>>>>> 0093bb98
        return tf.reduce_sum(tf.linalg.logdet(data_r_inv), axis=-1)

    @property
    def observations(self):
        """ Observation vector """
        return self._observations

    @property
    def _r_inv_data(self):
<<<<<<< HEAD
        """
        Precisions of the observation model for only the data sites.
        """
=======
>>>>>>> 0093bb98
        return self.data_sites.precisions

    def log_likelihood(self) -> tf.Tensor:
        r"""
        Construct a TensorFlow function to compute the likelihood.

<<<<<<< HEAD
        Here, as it is for sparse sites, the num_data is set to number of observations and calculate disp_data by
        gather the data from disp variable using index of observations.
        For more mathematical details, look at the log_likelihood function of the parent class.
=======
        We set :math:`y = obs - Hμ` (where :math:`μ` is the vector of marginal state means):

        .. math::
            log p(obs|params) = &- ᴺ⁄₂log(2π) - ½(log |K⁻¹ + GᵀΣ⁻¹G| - log |K⁻¹| - log |Σ⁻¹|)\\
                                &- ½ yᵀ(Σ⁻¹ - Σ⁻¹G(K⁻¹ + GᵀΣ⁻¹G)⁻¹GᵀΣ⁻¹)y

        ...where :math:`N` is the dimensionality of the precision object, that is
        ``state_dim * (num_transitions + 1)``.

        We break up the log likelihood as: cst + term1 + term2 + term3. That is, as:

            * cst: :math:`- ᴺ⁄₂log(2π)`
            * term 1: :math:`- ½ yᵀΣ⁻¹y`
            * term 2:

              .. math::
                 ½ yᵀΣ⁻¹G(K⁻¹ + GᵀΣ⁻¹G)⁻¹GᵀΣ⁻¹)y = ½ yᵀΣ⁻¹G(LLᵀ)⁻¹GᵀΣ⁻¹)y = ½|L⁻¹(GᵀΣ⁻¹)y|²

            * term 3:

              .. math::
                 - ½(log |K⁻¹ + GᵀΣ⁻¹G| - log |K⁻¹| - log |Σ⁻¹|) = ½log |K⁻¹| - log |L| + ½log |Σ⁻¹|

        Note that there are a couple of mistakes in the SpinGP paper for this formula (18):

            * They have :math:`- ½(... + log |Σ⁻¹|)`. It should be :math:`- ½(... - log |Σ⁻¹|)`
            * They have :math:`- ½ yᵀ(... Σ⁻¹G(K⁻¹ + GᵀΣ⁻¹G)⁻¹)y`. It should
              be :math:`- ½ yᵀ(... Σ⁻¹G(K⁻¹ + GᵀΣ⁻¹G)⁻¹GᵀΣ⁻¹)y`
>>>>>>> 0093bb98

        :return: The likelihood as a scalar tensor (we sum over the `batch_shape`).
        """
        # K⁻¹ + GᵀΣ⁻¹G = LLᵀ.
        l_post = self._k_inv_post.cholesky
        num_data = self.observations_idx.shape[0]

        # Hμ [..., num_transitions + 1, output_dim]
        marginal = self.emission.project_state_to_f(self.prior_ssm.marginal_means)

        # y = obs - Hμ [..., num_transitions + 1, output_dim]
        disp = self.observations - marginal
        disp_data = tf.expand_dims(tf.gather_nd(tf.reshape(disp, (-1, 1)), self.observations_idx), axis=0)

        # cst is the constant term for a gaussian log likelihood
        cst = (
                -0.5 * np.log(2 * np.pi) * tf.cast(self.emission.output_dim * num_data, default_float())
        )

        term1 = -0.5 * tf.reduce_sum(
                input_tensor=tf.einsum("...op,...p,...o->...o", self._r_inv_data, disp_data, disp_data), axis=[-1, -2]
            )

        # term 2 is: ½|L⁻¹(GᵀΣ⁻¹)y|²
        # (GᵀΣ⁻¹)y [..., num_transitions + 1, state_dim]
        obs_proj = self._back_project_y_to_state(disp)

        # ½|L⁻¹(GᵀΣ⁻¹)y|² [...]
        term2 = 0.5 * tf.reduce_sum(
            input_tensor=tf.square(l_post.solve(obs_proj, transpose_left=False)), axis=[-1, -2]
        )

        ## term 3 is: ½log |K⁻¹| - log |L| + ½ log |Σ⁻¹|
        # where log |Σ⁻¹| = num_data * log|R⁻¹|
        term3 = (
                0.5 * self.prior_ssm.log_det_precision()
                - l_post.abs_log_det()
                + 0.5 * self._log_det_observation_precision
        )

<<<<<<< HEAD
        return tf.reduce_sum(cst + term1 + term2 + term3)
=======
        return tf.reduce_sum(cst + term1 + term2 + term3)
>>>>>>> 0093bb98
<|MERGE_RESOLUTION|>--- conflicted
+++ resolved
@@ -97,10 +97,6 @@
         # The emission matrix is tiled across the time_points, so for a time invariant matrix
         # this is equivalent to Gᵀ Σ⁻¹ G = (I_N ⊗ HᵀR⁻¹H),
         likelihood_precision = SymmetricBlockTriDiagonal(h_t_r_h)
-<<<<<<< HEAD
-=======
-        # _k_inv_prior = self.prior_ssm.precision
->>>>>>> 0093bb98
         # K⁻¹ + GᵀΣ⁻¹G
         return self._k_inv_prior + likelihood_precision
 
@@ -500,10 +496,6 @@
         """ Observation vector """
         return self.sites.means
 
-<<<<<<< HEAD
-
-=======
->>>>>>> 0093bb98
 @tf_scope_class_decorator
 class KalmanFilterWithSparseSites(BaseKalmanFilter):
     r"""
@@ -514,7 +506,6 @@
     def __init__(self, state_space_model: StateSpaceModel, emission_model: EmissionModel, sites: GaussianSites,
                  time_grid: tf.Tensor, observations_idx: tf.Tensor, observations: tf.Tensor):
         """
-<<<<<<< HEAD
         :param state_space_model: Parameterises the latent chain.
         :param emission_model: Maps the latent chain to the observations.
         :param sites: Gaussian sites over the time grid.
@@ -548,38 +539,16 @@
         """
         Precisions of the observation model over the time grid.
         """
-=======
-        :param state_space_model: Parametrises the latent chain.
-        :param emission_model: Maps the latent chain to the observations.
-        :param sites: Gaussian sites.
-        :param time_grid: Time grid with shape (N,).
-        :param observations_idx: Index of the observations in the time grid.
-        """
-        self.data_sites = sites
-        self.time_grid = tf.expand_dims(time_grid, axis=-1)
-        self.observations_idx = observations_idx
-        self._observations = tf.scatter_nd(self.observations_idx, observations, self.time_grid.shape)
-        super().__init__(state_space_model, emission_model)
-
-    @property
-    def _r_inv(self):
-        """ Precisions of the observation model """
->>>>>>> 0093bb98
         data_sites_precision = self.data_sites.precisions
         return tf.scatter_nd(self.observations_idx , data_sites_precision, self.time_grid[..., None].shape)
 
     @property
     def _log_det_observation_precision(self):
-<<<<<<< HEAD
         """
         Sum of log determinant of the precisions of the observation model. It only calculates for the data_sites as
         other sites precision is anyways zero.
         """
         data_r_inv = self._r_inv_data
-=======
-        """ Sum of log determinant of the precisions of the observation model """
-        data_r_inv = self.data_sites.precisions
->>>>>>> 0093bb98
         return tf.reduce_sum(tf.linalg.logdet(data_r_inv), axis=-1)
 
     @property
@@ -589,52 +558,18 @@
 
     @property
     def _r_inv_data(self):
-<<<<<<< HEAD
         """
         Precisions of the observation model for only the data sites.
         """
-=======
->>>>>>> 0093bb98
         return self.data_sites.precisions
 
     def log_likelihood(self) -> tf.Tensor:
         r"""
         Construct a TensorFlow function to compute the likelihood.
 
-<<<<<<< HEAD
         Here, as it is for sparse sites, the num_data is set to number of observations and calculate disp_data by
         gather the data from disp variable using index of observations.
         For more mathematical details, look at the log_likelihood function of the parent class.
-=======
-        We set :math:`y = obs - Hμ` (where :math:`μ` is the vector of marginal state means):
-
-        .. math::
-            log p(obs|params) = &- ᴺ⁄₂log(2π) - ½(log |K⁻¹ + GᵀΣ⁻¹G| - log |K⁻¹| - log |Σ⁻¹|)\\
-                                &- ½ yᵀ(Σ⁻¹ - Σ⁻¹G(K⁻¹ + GᵀΣ⁻¹G)⁻¹GᵀΣ⁻¹)y
-
-        ...where :math:`N` is the dimensionality of the precision object, that is
-        ``state_dim * (num_transitions + 1)``.
-
-        We break up the log likelihood as: cst + term1 + term2 + term3. That is, as:
-
-            * cst: :math:`- ᴺ⁄₂log(2π)`
-            * term 1: :math:`- ½ yᵀΣ⁻¹y`
-            * term 2:
-
-              .. math::
-                 ½ yᵀΣ⁻¹G(K⁻¹ + GᵀΣ⁻¹G)⁻¹GᵀΣ⁻¹)y = ½ yᵀΣ⁻¹G(LLᵀ)⁻¹GᵀΣ⁻¹)y = ½|L⁻¹(GᵀΣ⁻¹)y|²
-
-            * term 3:
-
-              .. math::
-                 - ½(log |K⁻¹ + GᵀΣ⁻¹G| - log |K⁻¹| - log |Σ⁻¹|) = ½log |K⁻¹| - log |L| + ½log |Σ⁻¹|
-
-        Note that there are a couple of mistakes in the SpinGP paper for this formula (18):
-
-            * They have :math:`- ½(... + log |Σ⁻¹|)`. It should be :math:`- ½(... - log |Σ⁻¹|)`
-            * They have :math:`- ½ yᵀ(... Σ⁻¹G(K⁻¹ + GᵀΣ⁻¹G)⁻¹)y`. It should
-              be :math:`- ½ yᵀ(... Σ⁻¹G(K⁻¹ + GᵀΣ⁻¹G)⁻¹GᵀΣ⁻¹)y`
->>>>>>> 0093bb98
 
         :return: The likelihood as a scalar tensor (we sum over the `batch_shape`).
         """
@@ -675,8 +610,4 @@
                 + 0.5 * self._log_det_observation_precision
         )
 
-<<<<<<< HEAD
-        return tf.reduce_sum(cst + term1 + term2 + term3)
-=======
-        return tf.reduce_sum(cst + term1 + term2 + term3)
->>>>>>> 0093bb98
+        return tf.reduce_sum(cst + term1 + term2 + term3)