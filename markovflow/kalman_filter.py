--- conflicted
+++ resolved
@@ -597,12 +597,7 @@
 
         # y = obs - Hμ [..., num_transitions + 1, output_dim]
         disp = self.observations - marginal
-<<<<<<< HEAD
         disp_data = self.dense_to_sparse(disp)
-=======
-        # [..., num_data, output_dim]
-        disp_data = tf.expand_dims(tf.gather_nd(tf.reshape(disp, (-1, 1)), self.observations_index), axis=0)
->>>>>>> 33f7b83f
 
         # cst is the constant term for a gaussian log likelihood
         cst = (
